--- conflicted
+++ resolved
@@ -1,6 +1,4 @@
-<<<<<<< HEAD
 from __future__ import annotations
-=======
 from dependency_injector import containers, providers
 from src.services.plex.plex_service import PlexService
 from src.core.plex_manager import PlexManager
@@ -8,7 +6,6 @@
 import sys
 import os
 from typing import Any
->>>>>>> 18a2cb0c
 
 from typing import Any, Callable, Dict, Type, TypeVar
 
@@ -35,17 +32,6 @@
 
     def register_transient(self, t: Type[T], factory: Callable[[], T]) -> None:
         self._transient_factories[t] = factory
-
-<<<<<<< HEAD
-    def resolve(self, t: Type[T]) -> T:
-        if t in self._singletons:
-            return self._singletons[t]
-        if t in self._scoped_factories:
-            return self._scoped_factories[t]()
-        if t in self._transient_factories:
-            return self._transient_factories[t]()
-        raise DIError(f"Service {t.__name__} is not registered")
-=======
     config = providers.Singleton(Settings)
 
     redis_service = providers.Singleton(RedisService)
@@ -90,5 +76,4 @@
             return self._scoped_factories[service_type]()
         if service_type in self._transient_factories:
             return self._transient_factories[service_type]()
-        raise DIError(f"Service {service_type} not registered")
->>>>>>> 18a2cb0c
+        raise DIError(f"Service {service_type} not registered")