--- conflicted
+++ resolved
@@ -5,11 +5,7 @@
 from discord.ext import commands
 from discord import VoiceChannel, VoiceClient, Member, Embed, Color, Guild, VoiceState
 
-<<<<<<< HEAD
 from src.bot.cogs.base_cog import BaseCog as CogBase
-=======
-from src.bot.cogs.base_cog import BaseCog
->>>>>>> 18a2cb0c
 
 logger = logging.getLogger(__name__)
 
