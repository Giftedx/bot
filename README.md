<<<<<<< HEAD
# Media Server Bot with OSRS Integration

A multi-functional Discord bot that combines Old School RuneScape gameplay simulation, media server capabilities, and a virtual pet system.
=======
# Discord Bot with OSRS, Pokemon, and Plex Integration

A feature-rich Discord bot that combines OSRS gameplay, Pokemon mechanics, and Plex media streaming capabilities.
>>>>>>> c5b36fa1

## Core Features

<<<<<<< HEAD
- **Discord Bot Integration**
  - Command system with multiple functionality groups
  - Voice channel support
  - User management and permissions

- **OSRS Gameplay Simulation**
  - Character creation and management
  - Combat system
  - Skill progression
  - World management
  - Item system

- **Media Server Features**
  - Plex media integration
  - Music playback and queue management
  - Volume control
  - Media browsing capabilities

- **Virtual Pet System**
  - Pet management
  - Task/reward system integration
  - Pet interaction features

## Technical Stack

- Python 3.8+
- Discord.py 2.3.2+
- Redis (caching & rate limiting)
- SQLite (persistent storage)
- Docker support for containerized deployment
- Prometheus & Grafana for monitoring

## Project Structure

=======
### Core Features
- Modular command system
- Custom command creation
- Permission management
- Database integration
- Error handling and logging

### Game Systems
- OSRS Simulation
  - Character creation
  - Skill training
  - World system
  - Basic economy
- Pokemon Features
  - Pokemon catching
  - Battle system
  - Training and evolution
  - Trading system

### Media Integration
- Plex Integration
  - Media browsing and search
  - Playback controls
  - Multi-platform support
  - Voice channel streaming
- Additional Media
  - YouTube playback
  - Spotify integration
  - GIPHY support
  - Sound effects

### Fun Commands
- Social interactions
- Mini-games
- Profile customization
- Pet system
- Marriage system

## Setup

### Prerequisites
- Python 3.9 or higher
- PostgreSQL database
- Plex Media Server
- Discord Bot Token
- Plex Token

### Installation
1. Clone the repository
```bash
git clone <repository-url>
cd discord-bot
>>>>>>> c5b36fa1
```
src/
├── api/          # REST API endpoints
├── application.py# Main application entry
├── bot/          # Discord bot core
├── config/       # Configuration management
├── core/         # Core utilities
├── pets/         # Pet system
├── services/     # External integrations
└── utils/        # Utility functions

deploy/           # Deployment configurations
├── docker-compose.yaml
├── kubernetes/
└── monitoring/

tests/            # Comprehensive test suite
├── integration/
├── unit/
└── playwright/   # UI tests
```

## Installation

<<<<<<< HEAD
1. Clone the repository
2. Set up virtual environment:
```bash
python -m venv venv
source venv/bin/activate  # Linux/macOS
# or
venv\Scripts\activate     # Windows
```

3. Install dependencies:
```bash
pip install -e ".[dev]"
```

4. Configure environment variables (see notes/environment_variables.md for full list):
```env
DISCORD_TOKEN=your_token
REDIS_URL=redis://localhost:6379/0
PLEX_SERVER_URL=your_plex_url
```

## Development

### Running Tests
```bash
pytest                    # All tests
pytest tests/unit         # Unit tests
pytest tests/integration  # Integration tests
pytest --cov=src         # Coverage report
```

### Code Quality
```bash
black src tests          # Formatting
isort src tests         # Import sorting
mypy src tests          # Type checking
flake8 src tests        # Linting
```

### Monitoring

The project includes Prometheus and Grafana dashboards for monitoring:
- Application metrics
- Discord bot performance
- Media server statistics
- System resources

## Docker Deployment

```bash
docker-compose up -d           # Development
docker-compose -f docker-compose.prod.yaml up -d  # Production
```

## Contributing

Please see [CONTRIBUTING.md](CONTRIBUTING.md) for contribution guidelines and the development process.

## Security

For security concerns and vulnerability reporting, please refer to [SECURITY.md](SECURITY.md).

## License

This project is licensed under the MIT License - see the [LICENSE](LICENSE) file for details.
=======
2. Install dependencies
```bash
pip install -r requirements.txt
```

3. Set up configuration
Create a `config.yaml` file with the following structure:
```yaml
discord:
  token: your_discord_token
  prefix: "!"

database:
  url: your_database_url
  pool_size: 20

plex:
  url: your_plex_url
  token: your_plex_token
```

4. Initialize database
```bash
psql -U your_user -d your_database -f schema.sql
```

5. Run the bot
```bash
python bot.py
```

## Commands

### OSRS Commands
- `!create <name>` - Create a new OSRS character
- `!world` - Show your current world
- `!worlds [type]` - List available game worlds
- `!join <world_id>` - Join a different game world
- `!stats` - Show character stats

### Pokemon Commands
- `!pokemon catch <name>` - Attempt to catch a Pokemon
- `!pokemon battle @user` - Challenge another trainer
- `!pokemon list` - View your Pokemon
- `!pokemon train <pokemon> <minutes>` - Train your Pokemon

### Plex Commands
- `!plex search <query>` - Search for media
- `!plex play <query>` - Play media in voice channel
- `!plex stop` - Stop playback
- `!plex pause` - Pause playback
- `!plex resume` - Resume playback
- `!plex nowplaying` - Show current media info

### Fun Commands
- Various social interaction commands
- Mini-games and activities
- Profile customization
- Pet system commands
- Marriage system commands

## Contributing
Contributions are welcome! Please feel free to submit a Pull Request.

## License
This project is licensed under the MIT License - see the LICENSE file for details.

## Acknowledgments
- discord.py - Discord API wrapper
- plexapi - Plex Media Server API
- asyncpg - PostgreSQL database driver
- Various open-source projects for inspiration and code patterns
>>>>>>> c5b36fa1
<|MERGE_RESOLUTION|>--- conflicted
+++ resolved
@@ -1,51 +1,12 @@
-<<<<<<< HEAD
-# Media Server Bot with OSRS Integration
-
-A multi-functional Discord bot that combines Old School RuneScape gameplay simulation, media server capabilities, and a virtual pet system.
-=======
 # Discord Bot with OSRS, Pokemon, and Plex Integration
 
 A feature-rich Discord bot that combines OSRS gameplay, Pokemon mechanics, and Plex media streaming capabilities.
->>>>>>> c5b36fa1
 
-## Core Features
-
-<<<<<<< HEAD
 - **Discord Bot Integration**
   - Command system with multiple functionality groups
   - Voice channel support
   - User management and permissions
 
-- **OSRS Gameplay Simulation**
-  - Character creation and management
-  - Combat system
-  - Skill progression
-  - World management
-  - Item system
-
-- **Media Server Features**
-  - Plex media integration
-  - Music playback and queue management
-  - Volume control
-  - Media browsing capabilities
-
-- **Virtual Pet System**
-  - Pet management
-  - Task/reward system integration
-  - Pet interaction features
-
-## Technical Stack
-
-- Python 3.8+
-- Discord.py 2.3.2+
-- Redis (caching & rate limiting)
-- SQLite (persistent storage)
-- Docker support for containerized deployment
-- Prometheus & Grafana for monitoring
-
-## Project Structure
-
-=======
 ### Core Features
 - Modular command system
 - Custom command creation
@@ -98,98 +59,8 @@
 ```bash
 git clone <repository-url>
 cd discord-bot
->>>>>>> c5b36fa1
-```
-src/
-├── api/          # REST API endpoints
-├── application.py# Main application entry
-├── bot/          # Discord bot core
-├── config/       # Configuration management
-├── core/         # Core utilities
-├── pets/         # Pet system
-├── services/     # External integrations
-└── utils/        # Utility functions
-
-deploy/           # Deployment configurations
-├── docker-compose.yaml
-├── kubernetes/
-└── monitoring/
-
-tests/            # Comprehensive test suite
-├── integration/
-├── unit/
-└── playwright/   # UI tests
 ```
 
-## Installation
-
-<<<<<<< HEAD
-1. Clone the repository
-2. Set up virtual environment:
-```bash
-python -m venv venv
-source venv/bin/activate  # Linux/macOS
-# or
-venv\Scripts\activate     # Windows
-```
-
-3. Install dependencies:
-```bash
-pip install -e ".[dev]"
-```
-
-4. Configure environment variables (see notes/environment_variables.md for full list):
-```env
-DISCORD_TOKEN=your_token
-REDIS_URL=redis://localhost:6379/0
-PLEX_SERVER_URL=your_plex_url
-```
-
-## Development
-
-### Running Tests
-```bash
-pytest                    # All tests
-pytest tests/unit         # Unit tests
-pytest tests/integration  # Integration tests
-pytest --cov=src         # Coverage report
-```
-
-### Code Quality
-```bash
-black src tests          # Formatting
-isort src tests         # Import sorting
-mypy src tests          # Type checking
-flake8 src tests        # Linting
-```
-
-### Monitoring
-
-The project includes Prometheus and Grafana dashboards for monitoring:
-- Application metrics
-- Discord bot performance
-- Media server statistics
-- System resources
-
-## Docker Deployment
-
-```bash
-docker-compose up -d           # Development
-docker-compose -f docker-compose.prod.yaml up -d  # Production
-```
-
-## Contributing
-
-Please see [CONTRIBUTING.md](CONTRIBUTING.md) for contribution guidelines and the development process.
-
-## Security
-
-For security concerns and vulnerability reporting, please refer to [SECURITY.md](SECURITY.md).
-
-## License
-
-This project is licensed under the MIT License - see the [LICENSE](LICENSE) file for details.
-=======
 2. Install dependencies
 ```bash
 pip install -r requirements.txt
@@ -261,5 +132,4 @@
 - discord.py - Discord API wrapper
 - plexapi - Plex Media Server API
 - asyncpg - PostgreSQL database driver
-- Various open-source projects for inspiration and code patterns
->>>>>>> c5b36fa1
+- Various open-source projects for inspiration and code patterns